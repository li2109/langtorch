--- conflicted
+++ resolved
@@ -11,15 +11,10 @@
   SYSTEM("system"),
   USER("user"),
   ASSISTANT("assistant"),
-<<<<<<< HEAD
-  FUNCTION("function");
-=======
-
+  FUNCTION("function"),
   /** minimax role */
   MINIMAX_USER("USER"),
-  MINIMAX_BOT("BOT"),
-  ;
->>>>>>> 7d169dc6
+  MINIMAX_BOT("BOT");
 
   @JsonValue
   @JsonSerialize(using = ToStringSerializer.class)
