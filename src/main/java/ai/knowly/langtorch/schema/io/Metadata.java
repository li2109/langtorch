--- conflicted
+++ resolved
@@ -1,67 +1,14 @@
 package ai.knowly.langtorch.schema.io;
-
-<<<<<<< HEAD
-import org.apache.commons.collections4.keyvalue.MultiKey;
-import org.apache.commons.collections4.map.MultiKeyMap;
 
 import java.util.HashMap;
 import java.util.Map;
-import java.util.Objects;
-=======
-import java.util.HashMap;
-import java.util.Map;
 import lombok.*;
->>>>>>> 1704e2c6
 
 @Getter
 @EqualsAndHashCode
 @ToString
 public class Metadata {
     private final Map<String, String> value;
-<<<<<<< HEAD
-
-    public Metadata(Map<String, String> values) {
-        this.value = values;
-    }
-
-    public Map<String, String> getValue() {
-        return value;
-    }
-
-    public static Metadata create() {
-        return new Metadata(new HashMap<>());
-    }
-
-    public static Metadata create(Map<String, String> values) {
-        Map<String, String> map = new HashMap<>(values);
-        return new Metadata(map);
-    }
-
-    public Metadata set(String key, String value) {
-        this.value.put(key, value);
-        return this;
-    }
-
-    public static Metadata copyOf(Map<String, String> values) {
-        return new Metadata(values);
-    }
-
-    @Override
-    public boolean equals(Object obj) {
-        if (this == obj) {
-            return true;
-        }
-        if (obj == null || getClass() != obj.getClass()) {
-            return false;
-        }
-        Metadata other = (Metadata) obj;
-        return Objects.equals(value, other.value);
-    }
-
-    @Override
-    public int hashCode() {
-        return Objects.hash(value);
-=======
 
     private Metadata(Map<String, String> values) {
         this.value = values;
@@ -82,6 +29,5 @@
 
     public static Metadata copyOf(Map<String, String> values) {
         return new Metadata(new HashMap<>(values));
->>>>>>> 1704e2c6
     }
 }