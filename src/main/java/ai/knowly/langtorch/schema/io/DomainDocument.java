package ai.knowly.langtorch.schema.io;

import java.util.Optional;

public class DomainDocument implements Input, Output {

  private final String pageContent;
  private final Optional<Metadata> metadata;
  private final Optional<String> id;

  private DomainDocument(Builder builder) {
    this.pageContent = builder.pageContent;
    this.metadata = builder.metadata;
    this.id = builder.id;
  }

<<<<<<< HEAD
  private final Optional<String> id;

  public DomainDocument(String pageContent, Optional<Metadata> metadata, Optional<String> id) {
    this.pageContent = pageContent;
    this.metadata = metadata;
    this.id = id;
  }

=======
>>>>>>> 1704e2c6
  public Optional<String> getId() {
    return id;
  }

  public String getPageContent() {
    return pageContent;
  }

  public Optional<Metadata> getMetadata() {
    return metadata;
  }

  public static class Builder {
    private String pageContent;
    private Optional<Metadata> metadata = Optional.empty();
    private Optional<String> id = Optional.empty();

    public Builder setPageContent(String pageContent) {
      this.pageContent = pageContent;
      return this;
    }

    public Builder setMetadata(Optional<Metadata> metadata) {
      this.metadata = metadata;
      return this;
    }

    public Builder setId(Optional<String> id) {
      this.id = id;
      return this;
    }

    public DomainDocument build() {
      return new DomainDocument(this);
    }
  }
}
<|MERGE_RESOLUTION|>--- conflicted
+++ resolved
@@ -14,17 +14,6 @@
     this.id = builder.id;
   }
 
-<<<<<<< HEAD
-  private final Optional<String> id;
-
-  public DomainDocument(String pageContent, Optional<Metadata> metadata, Optional<String> id) {
-    this.pageContent = pageContent;
-    this.metadata = metadata;
-    this.id = id;
-  }
-
-=======
->>>>>>> 1704e2c6
   public Optional<String> getId() {
     return id;
   }
