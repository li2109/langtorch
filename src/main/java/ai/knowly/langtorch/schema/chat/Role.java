package ai.knowly.langtorch.schema.chat;

import com.fasterxml.jackson.annotation.JsonCreator;
import com.fasterxml.jackson.annotation.JsonValue;
import com.fasterxml.jackson.databind.annotation.JsonSerialize;
import com.fasterxml.jackson.databind.ser.std.ToStringSerializer;

/** A enum for the role of a message. */
public enum Role {
  /** openai role */
  SYSTEM("system"),
  USER("user"),
  ASSISTANT("assistant"),
<<<<<<< HEAD
  FUNCTION("function");
=======

  /** minimax role */
  MINIMAX_USER("USER"),
  MINIMAX_BOT("BOT"),
  ;
>>>>>>> 7d169dc6

  @JsonValue
  @JsonSerialize(using = ToStringSerializer.class)
  private String value;

  Role(String value) {
    this.value = value;
  }

  @JsonCreator
  public static Role fromString(String value) {
    for (Role role : Role.values()) {
      if (role.value.equals(value)) {
        return role;
      }
    }
    throw new IllegalArgumentException("Invalid value: " + value);
  }

  @Override
  public String toString() {
    return value;
  }
}<|MERGE_RESOLUTION|>--- conflicted
+++ resolved
@@ -11,15 +11,9 @@
   SYSTEM("system"),
   USER("user"),
   ASSISTANT("assistant"),
-<<<<<<< HEAD
-  FUNCTION("function");
-=======
-
-  /** minimax role */
+  FUNCTION("function"),
   MINIMAX_USER("USER"),
-  MINIMAX_BOT("BOT"),
-  ;
->>>>>>> 7d169dc6
+  MINIMAX_BOT("BOT");
 
   @JsonValue
   @JsonSerialize(using = ToStringSerializer.class)
