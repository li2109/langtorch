package ai.knowly.langtorch.util;

import com.google.common.base.Splitter;
import com.google.common.collect.ImmutableMap;
import java.io.InputStream;
import java.util.Map;
import org.yaml.snakeyaml.Yaml;

/** A utility class for reading testing settings. */
public class TestingSettingUtils {
  private static final String PINECONE_VECTOR_STORE_LIVE_TRAFFIC_TEST =
      "test.unit-test.live-traffic.vector-store-service.pinecone";

  private static final String OPENAI_LLM_SERVICE_LIVE_TRAFFIC_TEST =
      "test.unit-test.live-traffic.llm-service.openai";

<<<<<<< HEAD
  private static final String MINIMAX_LLM_SERVICE_LIVE_TRAFFIC_TEST =
          "test.unit-test.live-traffic.llm-service.minimax";
=======
  private static final String COHERE_LLM_SERVICE_LIVE_TRAFFIC_TEST =
      "test.unit-test.live-traffic.llm-service.cohere";
>>>>>>> 6f927d74

  public static boolean enablePineconeVectorStoreLiveTrafficTest() {
    return readBooleanSetting(PINECONE_VECTOR_STORE_LIVE_TRAFFIC_TEST);
  }

  public static boolean enableOpenAILLMServiceLiveTrafficTest() {
    return readBooleanSetting(OPENAI_LLM_SERVICE_LIVE_TRAFFIC_TEST);
  }

<<<<<<< HEAD
  public static boolean enableMiniMaxLLMServiceLiveTrafficTest() {
    return readBooleanSetting(MINIMAX_LLM_SERVICE_LIVE_TRAFFIC_TEST);
=======
  public static boolean enableCohereLLMServiceLiveTrafficTest() {
    return readBooleanSetting(COHERE_LLM_SERVICE_LIVE_TRAFFIC_TEST);
>>>>>>> 6f927d74
  }

  public static ImmutableMap<String, Object> getTestingSetting() {
    Yaml yaml = new Yaml();
    InputStream inputStream =
        TestingSettingUtils.class.getClassLoader().getResourceAsStream("test_settings.yaml");
    Map<String, Object> obj = yaml.load(inputStream);
    return ImmutableMap.copyOf(obj);
  }

  private static Object getNestedValue(ImmutableMap<String, Object> map, Iterable<String> keys) {
    Map<String, Object> currentMap = map;
    Object value = null;
    for (String key : keys) {
      value = currentMap.get(key);
      if (value instanceof Map) {
        currentMap = (Map<String, Object>) value;
      }
    }
    return value;
  }

  private static boolean readBooleanSetting(String settingName) {
    ImmutableMap<String, Object> nestedValueMap = getTestingSetting();
    Object value = getNestedValue(nestedValueMap, Splitter.on(".").split(settingName));
    if (value == null) {
      return false;
    }
    return (boolean) value;
  }
}<|MERGE_RESOLUTION|>--- conflicted
+++ resolved
@@ -14,13 +14,11 @@
   private static final String OPENAI_LLM_SERVICE_LIVE_TRAFFIC_TEST =
       "test.unit-test.live-traffic.llm-service.openai";
 
-<<<<<<< HEAD
   private static final String MINIMAX_LLM_SERVICE_LIVE_TRAFFIC_TEST =
-          "test.unit-test.live-traffic.llm-service.minimax";
-=======
+      "test.unit-test.live-traffic.llm-service.minimax";
+
   private static final String COHERE_LLM_SERVICE_LIVE_TRAFFIC_TEST =
       "test.unit-test.live-traffic.llm-service.cohere";
->>>>>>> 6f927d74
 
   public static boolean enablePineconeVectorStoreLiveTrafficTest() {
     return readBooleanSetting(PINECONE_VECTOR_STORE_LIVE_TRAFFIC_TEST);
@@ -30,13 +28,12 @@
     return readBooleanSetting(OPENAI_LLM_SERVICE_LIVE_TRAFFIC_TEST);
   }
 
-<<<<<<< HEAD
   public static boolean enableMiniMaxLLMServiceLiveTrafficTest() {
     return readBooleanSetting(MINIMAX_LLM_SERVICE_LIVE_TRAFFIC_TEST);
-=======
+  }
+
   public static boolean enableCohereLLMServiceLiveTrafficTest() {
     return readBooleanSetting(COHERE_LLM_SERVICE_LIVE_TRAFFIC_TEST);
->>>>>>> 6f927d74
   }
 
   public static ImmutableMap<String, Object> getTestingSetting() {
