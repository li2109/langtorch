--- conflicted
+++ resolved
@@ -123,7 +123,6 @@
     // Apache commons lang
     implementation 'org.apache.commons:commons-lang3:3.0'
     implementation 'org.apache.commons:commons-collections4:4.4'
-<<<<<<< HEAD
 
     // Youtube API
     implementation 'com.google.api-client:google-api-client:1.23.0'
@@ -131,10 +130,8 @@
     implementation 'com.google.apis:google-api-services-youtube:v3-rev20210915-1.32.1'
 
 
-=======
     // Tiktoken java implementation: https://github.com/openai/tiktoken
     implementation 'com.knuddels:jtokkit:0.5.0'
->>>>>>> 55f9b370
 }
 
 // Testing related dependencies
